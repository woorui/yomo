--- conflicted
+++ resolved
@@ -58,7 +58,7 @@
 	clientControlStreamOpener := NewClientControlStreamOpener(
 		ctx,
 		option.tlsConfig, option.quicConfig,
-		metadata.DefaultDecoder(), y3codec.Codec(), y3codec.PacketReader(), logger)
+		metadata.DefaultDecoder(), y3codec.Codec(), y3codec.PacketReadWriter(), logger)
 
 	return &Client{
 		name:                appName,
@@ -179,19 +179,8 @@
 	return nil
 }
 
-<<<<<<< HEAD
 func (c *Client) openControlStream(ctx context.Context, addr string) (ClientControlStream, error) {
 	controlStream, err := c.controlStreamOpener.Open(ctx, addr)
-=======
-func (c *Client) openControlStream(ctx context.Context, addr string) (*ClientControlStream, error) {
-	controlStream, err := OpenClientControlStream(
-		ctx, addr,
-		c.opts.tlsConfig, c.opts.quicConfig,
-		metadata.DefaultDecoder(),
-		y3codec.Codec(), y3codec.PacketReadWriter(),
-		c.logger,
-	)
->>>>>>> bd93c33d
 	if err != nil {
 		return controlStream, err
 	}
