// Package core defines the core interfaces of yomo.
package core

import (
	"context"
	"crypto/tls"
	"errors"
	"fmt"
	"io"
	"strings"
	"sync"

	"github.com/quic-go/quic-go"
	"github.com/yomorun/yomo/core/auth"
	"github.com/yomorun/yomo/core/frame"
	"github.com/yomorun/yomo/core/metadata"
	"github.com/yomorun/yomo/core/ylog"
	"golang.org/x/exp/slog"
)

// ErrHandshakeRejected be returned when a stream be rejected after sending a handshake.
// It contains the streamID and the error. It is used in AcceptStream scope.
type ErrHandshakeRejected struct {
	Message  string
	StreamID string
}

// Error returns a string that represents the ErrHandshakeRejected error for the implementation of the error interface.
func (e ErrHandshakeRejected) Error() string {
	return fmt.Sprintf("yomo: handshake be rejected, streamID=%s, message=%s", e.StreamID, e.Message)
}

// ErrAuthenticateFailed be returned when client control stream authenticate failed.
type ErrAuthenticateFailed struct {
	ReasonFromeServer string
}

// Error returns a string that represents the ErrAuthenticateFailed error for the implementation of the error interface.
func (e ErrAuthenticateFailed) Error() string { return e.ReasonFromeServer }

// HandshakeFunc is used by server control stream to handle handshake.
// The returned metadata will be set for the DataStream that is being opened.
type HandshakeFunc func(*frame.HandshakeFrame) (metadata.Metadata, error)

// VerifyAuthenticationFunc is used by server control stream to verify authentication.
type VerifyAuthenticationFunc func(*frame.AuthenticationFrame) (metadata.Metadata, bool, error)

// ServerControlStream defines the struct of server-side control stream.
type ServerControlStream struct {
	conn               Connection
	stream             frame.ReadWriteCloser
	handshakeFrameChan chan *frame.HandshakeFrame
	codec              frame.Codec
	packetReadWriter   frame.PacketReadWriter
	logger             *slog.Logger
}

// NewServerControlStream returns ServerControlStream from quic Connection and the first stream of this Connection.
func NewServerControlStream(
	conn Connection, stream ContextReadWriteCloser,
	codec frame.Codec, packetReadWriter frame.PacketReadWriter,
	logger *slog.Logger,
) *ServerControlStream {
	if logger == nil {
		logger = ylog.Default()
	}
	controlStream := &ServerControlStream{
		conn:               conn,
		stream:             NewFrameStream(stream, codec, packetReadWriter),
		handshakeFrameChan: make(chan *frame.HandshakeFrame, 10),
		codec:              codec,
		packetReadWriter:   packetReadWriter,
		logger:             logger,
	}

	return controlStream
}

func (ss *ServerControlStream) readFrameLoop() {
	defer func() {
		close(ss.handshakeFrameChan)
	}()
	for {
		f, err := ss.stream.ReadFrame()
		if err != nil {
			ss.conn.CloseWithError(err.Error())
			return
		}
		switch ff := f.(type) {
		case *frame.HandshakeFrame:
			ss.handshakeFrameChan <- ff
		default:
			ss.logger.Debug("control stream read unexpected frame", "frame_type", f.Type().String())
		}
	}
}

// OpenStream reveives a HandshakeFrame from control stream and handle it in the function passed in.
// if handler returns nil, will return a DataStream and nil,
// if handler returns an error, will return nil and the error.
func (ss *ServerControlStream) OpenStream(ctx context.Context, handshakeFunc HandshakeFunc) (DataStream, error) {
	ff, ok := <-ss.handshakeFrameChan
	if !ok {
		return nil, io.EOF
	}
	md, err := handshakeFunc(ff)
	if err != nil {
		ss.stream.WriteFrame(&frame.HandshakeRejectedFrame{
			ID:      ff.ID,
			Message: err.Error(),
		})
		return nil, err
	}

	stream, err := ss.conn.OpenStream()
	if err != nil {
		return nil, err
	}
	b, err := ss.codec.Encode(&frame.HandshakeAckFrame{
		StreamID: ff.ID,
	})
	if err != nil {
		return nil, err
	}
	_, err = stream.Write(b)
	if err != nil {
		return nil, err
	}
	dataStream := newDataStream(
		ff.Name,
		ff.ID,
		StreamType(ff.StreamType),
		md,
		ff.ObserveDataTags,
		NewFrameStream(stream, ss.codec, ss.packetReadWriter),
	)
	return dataStream, nil
}

// CloseWithError closes the server-side control stream.
func (ss *ServerControlStream) CloseWithError(errString string) error {
	return ss.conn.CloseWithError(errString)
}

// VerifyAuthentication verify the Authentication from client side.
func (ss *ServerControlStream) VerifyAuthentication(verifyFunc VerifyAuthenticationFunc) (metadata.Metadata, error) {
	first, err := ss.stream.ReadFrame()
	if err != nil {
		return nil, err
	}

	received, ok := first.(*frame.AuthenticationFrame)
	if !ok {
		errString := fmt.Sprintf("authentication failed: read unexcepted frame, frame read: %s", received.Type().String())
		ss.CloseWithError(errString)
		return nil, errors.New(errString)
	}

	md, ok, err := verifyFunc(received)
	if err != nil {
		return md, err
	}
	if !ok {
		errString := fmt.Sprintf("authentication failed: client credential name is %s", received.AuthName)
		ss.CloseWithError(errString)
		return md, errors.New(errString)
	}
	if err := ss.stream.WriteFrame(&frame.AuthenticationAckFrame{}); err != nil {
		return md, err
	}

	// create a goroutinue to continuous read frame after verify authentication successful.
	go ss.readFrameLoop()

	return md, nil
}

// clientControlStream is the struct that defines the methods for client-side control stream.
type clientControlStream struct {
	ctx             context.Context
	conn            Connection
	stream          frame.ReadWriteCloser
	metadataDecoder metadata.Decoder

	// encode and decode the frame
	codec            frame.Codec
	packetReadWriter frame.PacketReadWriter

	// mu protect handshakeFrames
	mu              sync.Mutex
	handshakeFrames map[string]*frame.HandshakeFrame

	handshakeRejectedFrameChan chan *frame.HandshakeRejectedFrame
	acceptStreamResultChan     chan acceptStreamResult
	logger                     *slog.Logger
}

type clientControlStreamOpener struct {
	tlsConfig  *tls.Config
	quicConfig *quic.Config

	metadataDecoder metadata.Decoder

	// encode and decode the frame
	codec            frame.Codec
	packetReadWriter frame.PacketReadWriter

	logger *slog.Logger
}

// ClientControlStream is the interface that defines the methods for client-side control stream.
type ClientControlStream interface {
	// Authenticate sends the provided credential to the server's control stream to authenticate the client.
	// There will return `ErrAuthenticateFailed` if authenticate failed.
	Authenticate(*auth.Credential) error

	// RequestStream sends a HandshakeFrame to the server's control stream to request a new data stream.
	// If the handshake is successful, a DataStream will be returned by the AcceptStream() method.
	RequestStream(*frame.HandshakeFrame) error

	// AcceptStream accepts a DataStream from the server if SendHandshake() has been called before.
	// This method should be executed in a for-loop.
	// If the handshake is rejected, an ErrHandshakeRejected error will be returned. This error does not represent
	// a network error and the for-loop can continue.
	AcceptStream(context.Context) (DataStream, error)

	// CloseWithError closes the client-side control stream.
	CloseWithError(string) error
}

// ClientControlStreamOpener can open a ClientControlStream.
type ClientControlStreamOpener interface {
	// Open opens a ClientControlStream. if open error, return nil and the error.
	Open(ctx context.Context, addr string) (ClientControlStream, error)
}

// NewClientControlStreamOpener returns a control stream opener for client side peer.
func NewClientControlStreamOpener(
	ctx context.Context,
	tlsConfig *tls.Config, quicConfig *quic.Config,
	metadataDecoder metadata.Decoder,
	codec frame.Codec, packetReadWriter frame.PacketReadWriter,
	logger *slog.Logger,
) ClientControlStreamOpener {
	opener := &clientControlStreamOpener{
		tlsConfig:        tlsConfig,
		quicConfig:       quicConfig,
		metadataDecoder:  metadataDecoder,
		codec:            codec,
		packetReadWriter: packetReadWriter,
		logger:           logger,
	}

	return opener
}

func (o *clientControlStreamOpener) Open(ctx context.Context, addr string) (ClientControlStream, error) {
	conn, err := quic.DialAddrContext(ctx, addr, o.tlsConfig, o.quicConfig)
	if err != nil {
		return nil, err
	}
	stream0, err := conn.OpenStream()
	if err != nil {
		return nil, err
	}

<<<<<<< HEAD
	return &clientControlStream{
		ctx: ctx,

		conn:   &QuicConnection{conn},
		stream: NewFrameStream(stream0, o.codec, o.packetReadWriter),

		metadataDecoder: o.metadataDecoder,
		codec:           o.codec,
		packetReader:    o.packetReadWriter,
		logger:          o.logger,

=======
	return NewClientControlStream(ctx, &QuicConnection{conn}, stream0, codec, packetReadWriter, metadataDecoder, logger), nil
}

// NewClientControlStream returns ClientControlStream from quic Connection and the first stream form the Connection.
func NewClientControlStream(
	ctx context.Context, conn Connection, stream ContextReadWriteCloser,
	codec frame.Codec, packetReadWriter frame.PacketReadWriter,
	metadataDecoder metadata.Decoder, logger *slog.Logger) *ClientControlStream {

	controlStream := &ClientControlStream{
		ctx:                        ctx,
		conn:                       conn,
		stream:                     NewFrameStream(stream, codec, packetReadWriter),
		codec:                      codec,
		packetReadWriter:           packetReadWriter,
		metadataDecoder:            metadataDecoder,
>>>>>>> fc21cb0d
		handshakeFrames:            make(map[string]*frame.HandshakeFrame),
		handshakeRejectedFrameChan: make(chan *frame.HandshakeRejectedFrame, 10),
		acceptStreamResultChan:     make(chan acceptStreamResult, 10),
	}, nil
}

func (cs *clientControlStream) readFrameLoop() {
	defer func() {
		close(cs.handshakeRejectedFrameChan)
	}()
	for {
		f, err := cs.stream.ReadFrame()
		if err != nil {
			cs.conn.CloseWithError(err.Error())
			return
		}
		switch ff := f.(type) {
		case *frame.HandshakeRejectedFrame:
			cs.handshakeRejectedFrameChan <- ff
		default:
			cs.logger.Debug("control stream read unexcepted frame", "frame_type", f.Type().String())
		}
	}
}

func (cs *clientControlStream) Authenticate(cred *auth.Credential) error {
	af := &frame.AuthenticationFrame{
		AuthName:    cred.Name(),
		AuthPayload: cred.Payload(),
	}
	if err := cs.stream.WriteFrame(af); err != nil {
		return err
	}
	received, err := cs.stream.ReadFrame()
	if err != nil {
		if qerr := new(quic.ApplicationError); errors.As(err, &qerr) && strings.HasPrefix(qerr.ErrorMessage, "authentication failed") {
			return &ErrAuthenticateFailed{qerr.ErrorMessage}
		}
		return err
	}
	_, ok := received.(*frame.AuthenticationAckFrame)
	if !ok {
		return fmt.Errorf(
			"yomo: read unexpected frame during waiting authentication resp, frame read: %s",
			received.Type().String(),
		)
	}

	// create a goroutinue to continuous read frame from server.
	go cs.readFrameLoop()
	// create an other goroutinue to continuous accept stream from server.
	go cs.acceptStreamLoop(cs.ctx)

	return nil
}

// ackDataStream drain HandshakeAckFrame from the Reader and return streamID and error.
func ackDataStream(stream frame.Reader) (string, error) {
	first, err := stream.ReadFrame()
	if err != nil {
		return "", err
	}

	f, ok := first.(*frame.HandshakeAckFrame)
	if !ok {
		return "", fmt.Errorf("yomo: data stream read first frame should be HandshakeAckFrame, but got %s", first.Type().String())
	}

	return f.StreamID, nil
}

func (cs *clientControlStream) RequestStream(hf *frame.HandshakeFrame) error {
	err := cs.stream.WriteFrame(hf)

	if err != nil {
		return err
	}

	cs.mu.Lock()
	cs.handshakeFrames[hf.ID] = hf
	cs.mu.Unlock()

	return nil
}

func (cs *clientControlStream) AcceptStream(ctx context.Context) (DataStream, error) {
	select {
	case <-ctx.Done():
		return nil, ctx.Err()
	case <-cs.ctx.Done():
		return nil, cs.ctx.Err()
	case reject := <-cs.handshakeRejectedFrameChan:
		cs.mu.Lock()
		delete(cs.handshakeFrames, reject.ID)
		cs.mu.Unlock()

		return nil, ErrHandshakeRejected{
			Message:  reject.Message,
			StreamID: reject.ID,
		}
	case result := <-cs.acceptStreamResultChan:
		if err := result.err; err != nil {
			return nil, err
		}

		cs.mu.Lock()
		delete(cs.handshakeFrames, result.stream.ID())
		cs.mu.Unlock()

		return result.stream, nil
	}
}

type acceptStreamResult struct {
	stream DataStream
	err    error
}

func (cs *clientControlStream) acceptStreamLoop(ctx context.Context) {
	for {
		dataStream, err := cs.acceptStream(ctx)
		cs.acceptStreamResultChan <- acceptStreamResult{dataStream, err}
		if err != nil {
			return
		}
	}
}

func (cs *clientControlStream) acceptStream(ctx context.Context) (DataStream, error) {
	quicStream, err := cs.conn.AcceptStream(ctx)
	if err != nil {
		return nil, err
	}

	fs := NewFrameStream(quicStream, cs.codec, cs.packetReadWriter)

	streamID, err := ackDataStream(fs)
	if err != nil {
		return nil, err
	}

	cs.mu.Lock()
	defer cs.mu.Unlock()

	f, ok := cs.handshakeFrames[streamID]
	if !ok {
		return nil, errors.New("yomo: client control stream accept stream without send handshake")
	}

	// Unlike server-side data streams,
	// client-side data streams do not merge connection-level metadata and stream-level metadata.
	// Instead, they only contain stream-level metadata.
	md, err := cs.metadataDecoder.Decode(f.Metadata)
	if err != nil {
		return nil, err
	}

	return newDataStream(f.Name, f.ID, StreamType(f.StreamType), md, f.ObserveDataTags, fs), nil
}

func (cs *clientControlStream) CloseWithError(errString string) error {
	cs.stream.Close()
	return cs.conn.CloseWithError(errString)
}<|MERGE_RESOLUTION|>--- conflicted
+++ resolved
@@ -264,36 +264,17 @@
 		return nil, err
 	}
 
-<<<<<<< HEAD
 	return &clientControlStream{
 		ctx: ctx,
 
 		conn:   &QuicConnection{conn},
 		stream: NewFrameStream(stream0, o.codec, o.packetReadWriter),
 
-		metadataDecoder: o.metadataDecoder,
-		codec:           o.codec,
-		packetReader:    o.packetReadWriter,
-		logger:          o.logger,
-
-=======
-	return NewClientControlStream(ctx, &QuicConnection{conn}, stream0, codec, packetReadWriter, metadataDecoder, logger), nil
-}
-
-// NewClientControlStream returns ClientControlStream from quic Connection and the first stream form the Connection.
-func NewClientControlStream(
-	ctx context.Context, conn Connection, stream ContextReadWriteCloser,
-	codec frame.Codec, packetReadWriter frame.PacketReadWriter,
-	metadataDecoder metadata.Decoder, logger *slog.Logger) *ClientControlStream {
-
-	controlStream := &ClientControlStream{
-		ctx:                        ctx,
-		conn:                       conn,
-		stream:                     NewFrameStream(stream, codec, packetReadWriter),
-		codec:                      codec,
-		packetReadWriter:           packetReadWriter,
-		metadataDecoder:            metadataDecoder,
->>>>>>> fc21cb0d
+		metadataDecoder:  o.metadataDecoder,
+		codec:            o.codec,
+		packetReadWriter: o.packetReadWriter,
+		logger:           o.logger,
+
 		handshakeFrames:            make(map[string]*frame.HandshakeFrame),
 		handshakeRejectedFrameChan: make(chan *frame.HandshakeRejectedFrame, 10),
 		acceptStreamResultChan:     make(chan acceptStreamResult, 10),
