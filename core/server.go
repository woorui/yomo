--- conflicted
+++ resolved
@@ -34,7 +34,6 @@
 
 // Server is the underlying server of Zipper
 type Server struct {
-<<<<<<< HEAD
 	ctx                context.Context
 	ctxCancel          context.CancelFunc
 	name               string
@@ -42,7 +41,7 @@
 	router             router.Router
 	metadataDecoder    metadata.Decoder
 	codec              frame.Codec
-	packetReader       frame.PacketReader
+	packetReadWriter   frame.PacketReadWriter
 	counterOfDataFrame int64
 	downstreams        map[string]FrameWriterConnection
 	mu                 sync.Mutex
@@ -52,26 +51,6 @@
 	afterHandlers      []FrameHandler
 	listener           Listener
 	logger             *slog.Logger
-=======
-	ctx                     context.Context
-	ctxCancel               context.CancelFunc
-	name                    string
-	connector               *Connector
-	router                  router.Router
-	metadataDecoder         metadata.Decoder
-	codec                   frame.Codec
-	packetReadWriter        frame.PacketReadWriter
-	counterOfDataFrame      int64
-	downstreams             map[string]FrameWriterConnection
-	mu                      sync.Mutex
-	opts                    *serverOptions
-	startHandlers           []FrameHandler
-	beforeHandlers          []FrameHandler
-	afterHandlers           []FrameHandler
-	connectionCloseHandlers []ConnectionHandler
-	listener                Listener
-	logger                  *slog.Logger
->>>>>>> bd93c33d
 }
 
 // NewServer create a Server instance.
