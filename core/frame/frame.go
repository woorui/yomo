--- conflicted
+++ resolved
@@ -43,12 +43,6 @@
 	AuthPayload string
 }
 
-<<<<<<< HEAD
-// Writer is the interface that wraps the WriteFrame method, It writes
-// frame to the underlying data stream.
-type Writer interface {
-	WriteFrame(Frame) error
-=======
 func (f *AuthenticationFrame) Type() Type { return TypeAuthenticationFrame }
 
 // AuthenticationAckFrame is used to confirm that the client is authorized to access the requested DataStream from
@@ -64,7 +58,6 @@
 	Meta *MetaFrame
 	// Payload.
 	Payload *PayloadFrame
->>>>>>> b11a0adc
 }
 
 func (f *DataFrame) Type() Type { return TypeDataFrame }
